--- conflicted
+++ resolved
@@ -20,11 +20,7 @@
 
 (False) = #Bool λTrue #Bool λFalse False
 
-<<<<<<< HEAD
-(Cons) = λhead λtail λ#List Cons λ#List Nil (#List.Cons.tail (#List.Cons.head Cons head) tail)
-=======
 (Cons) = λhead λtail #List λCons #List λNil #List.Cons.tail (#List.Cons.head (Cons head) tail)
->>>>>>> ba9ec997
 
 (Nil) = #List λCons #List λNil Nil
 
@@ -44,11 +40,7 @@
 
 (Map$R1) = λh λt λf (Cons (f h) (Map t f))
 
-<<<<<<< HEAD
-(Map$PCons) = λ#List.Cons.head y0 λ#List.Cons.tail y1 (Map$R1 y0 y1)
-=======
 (Map$PCons) = #List.Cons.head λy0 #List.Cons.tail λy1 (Map$R1 y0 y1)
->>>>>>> ba9ec997
 
 (Map$PNil) = Map$R0
 
@@ -58,11 +50,7 @@
 
 (Unpack$R2) = λcmp λxs (Unpack cmp (MergePair cmp xs))
 
-<<<<<<< HEAD
-(Unpack$P$PCons) = λ#List.Cons.head y0 λ#List.Cons.tail y1 λx0 (Unpack$R1 x0 y0 y1)
-=======
 (Unpack$P$PCons) = #List.Cons.head λy0 #List.Cons.tail λy1 λx0 (Unpack$R1 x0 y0 y1)
->>>>>>> ba9ec997
 
 (Unpack$P$PNil) = λx0 (Unpack$R0 *)
 
@@ -72,11 +60,7 @@
 
 (MergePair$R1) = λcmp λxs xs
 
-<<<<<<< HEAD
-(MergePair$P$PCons) = λ#List.Cons.head y0 λ#List.Cons.tail y1 λx0 (MergePair$R0 x0 y0 y1)
-=======
 (MergePair$P$PCons) = #List.Cons.head λy0 #List.Cons.tail λy1 λx0 (MergePair$R0 x0 y0 y1)
->>>>>>> ba9ec997
 
 (MergePair$P$PNil) = λx0 (MergePair$R1 * Nil)
 
@@ -88,19 +72,11 @@
 
 (Merge$R2) = λcmp λxh λxt λyh λyt (If (cmp xh yh) let ys = (Cons yh yt); (Cons xh (Merge cmp xt ys)) let xs = (Cons xh xt); (Cons yh (Merge cmp xs yt)))
 
-<<<<<<< HEAD
-(Merge$P$PCons$PCons) = λ#List.Cons.head y0 λ#List.Cons.tail y1 λx0 λx1 λx2 (Merge$R2 x0 x1 x2 y0 y1)
-=======
 (Merge$P$PCons$PCons) = #List.Cons.head λy0 #List.Cons.tail λy1 λx0 λx1 λx2 (Merge$R2 x0 x1 x2 y0 y1)
->>>>>>> ba9ec997
 
 (Merge$P$PCons$PNil) = λx0 λx1 λx2 (Merge$R1 * (Cons x1 x2))
 
-<<<<<<< HEAD
-(Merge$P$PCons) = λ#List.Cons.head y0 λ#List.Cons.tail y1 λx0 λx ((#List x Merge$P$PCons$PCons Merge$P$PCons$PNil) x0 y0 y1)
-=======
 (Merge$P$PCons) = #List.Cons.head λy0 #List.Cons.tail λy1 λx0 λx (#List (x Merge$P$PCons$PCons Merge$P$PCons$PNil) x0 y0 y1)
->>>>>>> ba9ec997
 
 (Merge$P$PNil) = λx0 (Merge$R0 *)
 
@@ -110,11 +86,7 @@
 
 (Unpack$F0$R1) = λcmp λx$0 λx$1 (Unpack cmp (MergePair cmp (Cons x$0 x$1)))
 
-<<<<<<< HEAD
-(Unpack$F0$P$P$PCons) = λ#List.Cons.head y0 λ#List.Cons.tail y1 λx0 λx1 (Unpack$F0$R1 x0 x1 (Cons y0 y1))
-=======
 (Unpack$F0$P$P$PCons) = #List.Cons.head λy0 #List.Cons.tail λy1 λx0 λx1 (Unpack$F0$R1 x0 x1 (Cons y0 y1))
->>>>>>> ba9ec997
 
 (Unpack$F0$P$P$PNil) = λx0 λx1 (Unpack$F0$R0 * x1)
 
@@ -126,11 +98,7 @@
 
 (MergePair$F0$R1) = λcmp λx$0 λx$1 (Cons x$0 x$1)
 
-<<<<<<< HEAD
-(MergePair$F0$P$P$PCons) = λ#List.Cons.head y0 λ#List.Cons.tail y1 λx0 λx1 (MergePair$F0$R0 x0 x1 y0 y1)
-=======
 (MergePair$F0$P$P$PCons) = #List.Cons.head λy0 #List.Cons.tail λy1 λx0 λx1 (MergePair$F0$R0 x0 x1 y0 y1)
->>>>>>> ba9ec997
 
 (MergePair$F0$P$P$PNil) = λx0 λx1 (MergePair$F0$R1 * x1 Nil)
 
