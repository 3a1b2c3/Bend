use crate::{
  diagnostics::Info,
  term::{transform::encode_pattern_matching::MatchErr, Ctx, Definition, Term},
};

impl Ctx<'_> {
  /// Checks that the number of arguments in every pattern matching rule is consistent.
  pub fn check_match_arity(&mut self) -> Result<(), Info> {
    self.info.start_pass();

    for (def_name, def) in self.book.defs.iter() {
      if let Err(e) = def.check_match_arity() {
        self.info.def_error(def_name.clone(), e)
      };
    }

    self.info.fatal(())
  }
}

impl Definition {
  pub fn check_match_arity(&self) -> Result<(), MatchErr> {
    let expected_arity = self.arity();
    for rule in &self.rules {
      if rule.arity() != expected_arity {
        return Err(MatchErr::ArityMismatch(rule.arity(), expected_arity));
      }
      rule.body.check_match_arity()?;
    }
    Ok(())
  }
}

impl Term {
  pub fn check_match_arity(&self) -> Result<(), MatchErr> {
    stacker::maybe_grow(1024 * 32, 1024 * 1024, move || {
      match self {
        Term::Mat { args, rules } => {
          let expected = args.len();
          for rule in rules {
            let found = rule.pats.len();
            if found != expected {
              return Err(MatchErr::ArityMismatch(found, expected));
            }
            rule.body.check_match_arity()?;
          }
        }

<<<<<<< HEAD
      Term::Lst { els } | Term::Sup { els, .. } | Term::Tup { els } => {
        for el in els {
          el.check_match_arity()?;
=======
        Term::Lst { els } => {
          for el in els {
            el.check_match_arity()?;
          }
>>>>>>> 2e9b3d39
        }
        Term::App { fun: fst, arg: snd, .. }
        | Term::Tup { fst, snd }
        | Term::Dup { val: fst, nxt: snd, .. }
        | Term::Sup { fst, snd, .. }
        | Term::Opx { fst, snd, .. }
        | Term::Let { val: fst, nxt: snd, .. } => {
          fst.check_match_arity()?;
          snd.check_match_arity()?;
        }
        Term::Lam { bod, .. } | Term::Chn { bod, .. } => bod.check_match_arity()?,
        Term::Var { .. }
        | Term::Lnk { .. }
        | Term::Num { .. }
        | Term::Str { .. }
        | Term::Ref { .. }
        | Term::Era
        | Term::Err => {}
      }
<<<<<<< HEAD
      Term::App { fun: fst, arg: snd, .. }
      | Term::Dup { val: fst, nxt: snd, .. }
      | Term::Opx { fst, snd, .. }
      | Term::Let { val: fst, nxt: snd, .. } => {
        fst.check_match_arity()?;
        snd.check_match_arity()?;
      }
      Term::Lam { bod, .. } | Term::Chn { bod, .. } => bod.check_match_arity()?,
      Term::Var { .. }
      | Term::Lnk { .. }
      | Term::Num { .. }
      | Term::Str { .. }
      | Term::Ref { .. }
      | Term::Era
      | Term::Err => {}
    }
    Ok(())
=======
      Ok(())
    })
>>>>>>> 2e9b3d39
  }
}<|MERGE_RESOLUTION|>--- conflicted
+++ resolved
@@ -46,21 +46,13 @@
           }
         }
 
-<<<<<<< HEAD
-      Term::Lst { els } | Term::Sup { els, .. } | Term::Tup { els } => {
-        for el in els {
-          el.check_match_arity()?;
-=======
-        Term::Lst { els } => {
+        Term::Lst { els } | Term::Sup { els, .. } | Term::Tup { els } => {
           for el in els {
             el.check_match_arity()?;
           }
->>>>>>> 2e9b3d39
         }
         Term::App { fun: fst, arg: snd, .. }
-        | Term::Tup { fst, snd }
         | Term::Dup { val: fst, nxt: snd, .. }
-        | Term::Sup { fst, snd, .. }
         | Term::Opx { fst, snd, .. }
         | Term::Let { val: fst, nxt: snd, .. } => {
           fst.check_match_arity()?;
@@ -75,27 +67,7 @@
         | Term::Era
         | Term::Err => {}
       }
-<<<<<<< HEAD
-      Term::App { fun: fst, arg: snd, .. }
-      | Term::Dup { val: fst, nxt: snd, .. }
-      | Term::Opx { fst, snd, .. }
-      | Term::Let { val: fst, nxt: snd, .. } => {
-        fst.check_match_arity()?;
-        snd.check_match_arity()?;
-      }
-      Term::Lam { bod, .. } | Term::Chn { bod, .. } => bod.check_match_arity()?,
-      Term::Var { .. }
-      | Term::Lnk { .. }
-      | Term::Num { .. }
-      | Term::Str { .. }
-      | Term::Ref { .. }
-      | Term::Era
-      | Term::Err => {}
-    }
-    Ok(())
-=======
       Ok(())
     })
->>>>>>> 2e9b3d39
   }
 }